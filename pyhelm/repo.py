import cStringIO
import itertools
import os
from git import Repo
from urlparse import urlparse
import requests
import shutil
import tarfile
import tempfile
import yaml


def _get_from_http(repo_url, file_url, **kwargs):
    """Downloads the Chart's repo index from HTTP(S)"""

    if not bool(urlparse(file_url).netloc):
        file_url = os.path.join(repo_url, file_url)

    index = requests.get(file_url, **kwargs)
    if index.status_code >= 400:
        raise RuntimeError('GET %s failed (%d): %s' % (file_url, index.status_code, index.text))
    return index.content

def _get_from_s3(repo_url, file_url):
    """Download the index / Chart from S3 bucket"""
    import boto3.s3
    from botocore.exceptions import ClientError

    s3_client = boto3.client('s3')

    # NOTE(ljakimczuk): this is done for two
    # reasons. First, it allows to use this
    # function for either getting index.yaml
    # or Chart. Second, at least the Chartmuseum-
    # generated index.yaml may have the relative
    # URLs (guess due to its multi-tenancy), so
    # turning them into absolute is needed.
    if not bool(urlparse(file_url).netloc):
        file_url = os.path.join(repo_url, file_url)

    file_url_parsed = urlparse(file_url)

    try:
        file_object = s3_client.get_object(
            Bucket=file_url_parsed.netloc,
            Key=file_url_parsed.path.strip('/'),
        )

        return file_object['Body'].read()
    except ClientError as e:
        if e.response['Error']['Code'] == 'NoSuchBucket':
            raise RuntimeError('%s repository not found' % file_url_parsed.netloc)
        elif e.response['Error']['Code'] == 'NoSuchKey':
            raise RuntimeError('%s not found in the repository' % file_url_parsed.path.strip('/'))
        else:
            raise

def _get_from_repo(repo_scheme, repo_url, file_url, **kwargs):
    """Wrap download from specific repository"""

    if repo_scheme == 's3':
        return _get_from_s3(
            repo_url,
            file_url,
        )
    elif repo_scheme in ('http', 'https'):
        return _get_from_http(
            repo_url,
            file_url,
            **kwargs
        )
    else:
        raise RuntimeError('The %s repository not supported' % repo_scheme.upper())

def repo_index(repo_url, headers=None):
    """Downloads the Chart's repo index"""
    repo_scheme = urlparse(repo_url).scheme

    return yaml.load(
        _get_from_repo(
            repo_scheme,
            repo_url,
            'index.yaml',
            headers=headers,
        )
    )

def from_repo(repo_url, chart, version=None, headers=None):
    """Downloads the chart from a repo to a temporary dir, the path of which is determined by the platform"""
    _tmp_dir = tempfile.mkdtemp(prefix='pyhelm-')
    repo_scheme = urlparse(repo_url).scheme
    index = repo_index(repo_url, headers)

    if chart not in index['entries']:
        raise RuntimeError('Chart not found in repo')

    versions = index['entries'][chart]

    if version is not None:
        versions = itertools.ifilter(lambda k: k['version'] == version,
                                     versions)
    try:
        metadata = sorted(versions, key=lambda x: list(map(int, x['version'].split('.'))))[-1]
        for url in metadata['urls']:
<<<<<<< HEAD
            try:
                fobj = cStringIO.StringIO(
                    _get_from_repo(
                        repo_scheme,
                        repo_url,
                        url,
                        stream=True,
                        headers=headers,
                    )
=======
            fname = url.split('/')[-1]
            fobj = cStringIO.StringIO(
                _get_from_repo(
                    repo_scheme,
                    repo_url,
                    fname,
                    stream=True,
                    headers=headers,
>>>>>>> a5b8837f
                )
            )

            tar = tarfile.open(mode="r:*", fileobj=fobj)
            tar.extractall(_tmp_dir)
            return os.path.join(_tmp_dir, chart)
    except IndexError:
        raise RuntimeError('Chart version %s not found' % version)


def git_clone(repo_url, branch='master', path=''):
    """clones repo to a temporary dir, the path of which is determined by the platform"""

    _tmp_dir = tempfile.mkdtemp(prefix='pyhelm-')
    repo = Repo.clone_from(repo_url, _tmp_dir, branch=branch)

    return os.path.join(_tmp_dir, path)


def source_cleanup(target_dir):
    """Clean up source."""
    shutil.rmtree(target_dir)<|MERGE_RESOLUTION|>--- conflicted
+++ resolved
@@ -102,17 +102,6 @@
     try:
         metadata = sorted(versions, key=lambda x: list(map(int, x['version'].split('.'))))[-1]
         for url in metadata['urls']:
-<<<<<<< HEAD
-            try:
-                fobj = cStringIO.StringIO(
-                    _get_from_repo(
-                        repo_scheme,
-                        repo_url,
-                        url,
-                        stream=True,
-                        headers=headers,
-                    )
-=======
             fname = url.split('/')[-1]
             fobj = cStringIO.StringIO(
                 _get_from_repo(
@@ -121,7 +110,6 @@
                     fname,
                     stream=True,
                     headers=headers,
->>>>>>> a5b8837f
                 )
             )
 
